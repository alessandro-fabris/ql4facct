import pathlib
import os
from os.path import join

import sklearn
from sklearn.linear_model import LogisticRegression
from sklearn.svm import LinearSVC
from sklearn.naive_bayes import MultinomialNB
from data import adultcsv_loader, compascsv_loader, ccdefaultcsv_loader
from common import *
from method import *
from quapy.method.aggregative import CC, PCC, ACC, PACC, EMQ, HDy
from common import Protocols
from tabular import generate_tables_joindatasets, generate_tables
from plot import generate_plots


# uncomment datasets
# datasplit_repetitions = 5
# classifiers = LR


# Define all hyper-parameters here
# --------------------------------------------

qp.environ['SAMPLE_SIZE'] = 100
model_selection = False
datasplit_repetitions = 5
options = {
    'nprevs': 11,
    'nreps': 10,
    'sample_size': 500,
    'splitD2': True
}
result_dir = './results'
table_dir = './tables'
plot_dir = './plots'

skip_already_computed = True  # set to False to force re-generation of experiments

fclassweight='balanced'
f = LogisticRegression(class_weight=fclassweight)
fname = 'LR'
include_noSplitD2 = True


# Define the classifiers we would like to test
# --------------------------------------------
def classifiers():
    hyperparams = {'C': np.logspace(-3,3,7), 'class_weight': ['balanced', None]}
    # yield 'NB', MultinomialNB(), {}
<<<<<<< HEAD
    # yield 'LR', LogisticRegression(), #hyperparams
    yield 'SVM', LinearSVC(), #hyperparams
=======
    yield 'LR', LogisticRegression(), #hyperparams
    # yield 'SVM', LinearSVC(), #hyperparams
>>>>>>> 52655620


# Define the quantifiers we would like to test
# --------------------------------------------
def quantifiers():
<<<<<<< HEAD
    # yield 'CC', CC
    # yield 'PCC', PCC
    # yield 'ACC', ACC
    # yield 'PACC', PACC
=======
    yield 'CC', CC
    # yield 'PCC', PCC
    # yield 'ACC', ACC
    yield 'PACC', PACC
>>>>>>> 52655620
    yield 'EMQ', EMQ
    # yield 'HDy', HDy


# Define the independence-gap Estimators we would like to test
# --------------------------------------------
def estimators():
    yield 'Dummy', DummyIGE()
    # yield 'NSA', NaturalSamplingAdjustment(PACC(LogisticRegression()))
    #yield 'ASA', ArtificialSamplingAdjustment(PACC(LogisticRegression()))
    #yield 'ASAem', ArtificialSamplingAdjustment(EMQ(LogisticRegression()))
    # yield 'ASAemGP', ArtificialSamplingAdjustment(EMQ(LogisticRegression())) # with k-nn regression
    # yield 'ASAemSVR_gs', ArtificialSamplingAdjustment(EMQ(LogisticRegression()))  # with k-nn regression
    #yield 'ASAem2in', ArtificialSamplingAdjustment(EMQ(LogisticRegression()))
    # yield 'ASE2GP', ArtificialSamplingEnsambleAdjustment() #pacc+emq
    # yield 'ASE2SVR_new', ArtificialSamplingEnsambleAdjustment()  # pacc+emq more efficient
    # yield 'ASE2SVRrefit', ArtificialSamplingEnsambleAdjustment(n_repetitions=5000, refit=True)  # pacc+emq
    yield 'ASE2SVRNoRefit', ArtificialSamplingEnsambleAdjustment(n_repetitions=5000, refit=False)  # pacc+emq
    #yield 'ASEm', ArtificialSamplingEnsambleAdjustment() # with all aggregatives
    #yield 'ASAem5', ArtificialSamplingAdjustment(EMQ(LogisticRegression()), n_repetitions=5000)
    #yield 'MSA', MixSamplingAdjustment(EMQ(LogisticRegression()), n_repetitions=1000)


# Define the datasets we would like to test
# --------------------------------------------
def datasets():
    yield 'adult', "datasets/adult2.csv", adultcsv_loader, "gender"
    # yield 'compas', "datasets/compas-scores-two-years.csv", compascsv_loader, "race"
    # yield 'cc_default', "datasets/default of credit card clients.csv", ccdefaultcsv_loader, "SEX"


# instantiate all quantifiers x classifiers (wrapped also within model selection if requested)
def iter_methods():
    for (c_name, c), (q_name, q) in itertools.product(classifiers(), quantifiers()):
        name = f'{q_name}({c_name})'
        q = q(c)
        yield name, q
    # for (e_name, e) in estimators():
    #     yield e_name, e


def run_name():
    options_par = '_'.join(f'{key}{options[key]}' for key in sorted(options.keys()))
    options_par = options_par.replace('_splitD2True', '')
    options_par = options_par.replace('_splitD2False', '')
    fmode = '' if fclassweight is None else '_fclassweight=balanced'
    # splitD2str = '-nosD2' if (not options['splitD2'] and isinstance(Q, BaseQuantifier)) else ''
    return f'{dataset_name}_{Q_name}_f{fname}_Run{run}_{protocol}_{options_par}_modsel{False}{fmode}.pkl'


# --------------------------------------------
# Compute the experiments
# --------------------------------------------

os.makedirs(result_dir, exist_ok=True)
os.makedirs(table_dir, exist_ok=True)
os.makedirs(plot_dir, exist_ok=True)

if include_noSplitD2:
    options_splitD2 = [True, False]
else:
    options_splitD2 = [True]

# test_protocols = [Protocols.VAR_D3_PREV]
test_protocols = Protocols

all_results = []
for dataset_name, data_path, loader, protected in datasets():
    dataset_name = f'{dataset_name}_{protected}'
    X, y, A = loader(data_path, protected_attr=protected)
    scaler = sklearn.preprocessing.StandardScaler()
    X = scaler.fit_transform(X)

    results = []
    for run, (D1, D2, D3, AD1) in enumerate(gen_split_data(X, y, A, repetitions=datasplit_repetitions)):
        pbar = tqdm(itertools.product(iter_methods(), test_protocols, options_splitD2))
        for (Q_name, Q), protocol, splitD2 in pbar:
            pbar.set_description(f'{dataset_name} - {protocol}: {Q_name}')
            options['splitD2'] = splitD2
            if not options['splitD2']:
                if isinstance(Q, BaseQuantifier):
                    Q_name += '-nosD2'
                else:
                    continue

            result_path = os.path.join(result_dir, run_name())
            if skip_already_computed and os.path.exists(result_path):
                print(f'skipping {result_path}; already computed!')
                results_ = Result.load(result_path)
                results_.set('dataset', dataset_name) #retrospective
                results.append(results_)
                continue
            print(f'Running: {result_path}')

            if protocol == Protocols.VAR_D1_PREV:
                outs = eval_prevalence_variations_D1(D1, D2, D3, AD1, f, Q, **options)
            elif protocol == Protocols.VAR_D1_PREVFLIP:
                outs = eval_prevalence_variations_D1_flip(D1, D2, D3, AD1, f, Q, **options)
            elif protocol == Protocols.VAR_D2_SIZE:
                outs = eval_size_variations_D2(D1, D2, D3, f, Q, sample_sizes=None, nreps=options['nreps'], splitD2=options['splitD2'])
            elif protocol == Protocols.VAR_D2_PREV:
                outs = eval_prevalence_variations_D2(D1, D2, D3, f, Q, **options)
            elif protocol == Protocols.VAR_D3_PREV:
                outs = eval_prevalence_variations_D3(D1, D2, D3, f, Q, **options)

            outs.set('Q_name', Q_name)
            outs.set('run', run)
            outs.set('dataset', dataset_name)

            outs.save(result_path)
            results.append(outs)
    all_results.extend(results)

    # -------------------------------------------------
    # Generate plots and tables specific to a dataset
    # -------------------------------------------------
    for protocol in test_protocols:
        generate_tables(protocol, results, table_path=join(table_dir, f'tab_{protocol}_{dataset_name}.tex'))
        generate_plots(protocol, results, plotdir=join(plot_dir, dataset_name))

# -------------------------------------------------
# Generate general tables
# -------------------------------------------------
for protocol in test_protocols:
    generate_tables_joindatasets(protocol, all_results, table_path=join(table_dir, f'tab_{protocol}.tex'))<|MERGE_RESOLUTION|>--- conflicted
+++ resolved
@@ -49,29 +49,17 @@
 def classifiers():
     hyperparams = {'C': np.logspace(-3,3,7), 'class_weight': ['balanced', None]}
     # yield 'NB', MultinomialNB(), {}
-<<<<<<< HEAD
-    # yield 'LR', LogisticRegression(), #hyperparams
-    yield 'SVM', LinearSVC(), #hyperparams
-=======
     yield 'LR', LogisticRegression(), #hyperparams
     # yield 'SVM', LinearSVC(), #hyperparams
->>>>>>> 52655620
 
 
 # Define the quantifiers we would like to test
 # --------------------------------------------
 def quantifiers():
-<<<<<<< HEAD
-    # yield 'CC', CC
-    # yield 'PCC', PCC
-    # yield 'ACC', ACC
-    # yield 'PACC', PACC
-=======
     yield 'CC', CC
     # yield 'PCC', PCC
     # yield 'ACC', ACC
     yield 'PACC', PACC
->>>>>>> 52655620
     yield 'EMQ', EMQ
     # yield 'HDy', HDy
 
